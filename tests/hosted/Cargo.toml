--- conflicted
+++ resolved
@@ -25,36 +25,21 @@
 rand_distr = "0.3.0"
 lazy_static = "1.4.0"
 shellexpand = "2.1.0"
-<<<<<<< HEAD
-solana-clap-utils = "1.11"
-=======
 env_logger = "0.9"
 solana-clap-utils = "1.14"
->>>>>>> f222bb3d
 serde_json = "1"
 
 tokio = { version = "1", features = ["macros", "time"] }
 serial_test = "0.6.0"
 
-<<<<<<< HEAD
-solana-sdk = "1.11"
-solana-client = "1.11"
-solana-cli-config = "1.11"
-
-agnostic-orderbook = { git = "https://github.com/jet-lab/agnostic-orderbook.git", branch = "main", features = ["lib", "utils"] }
-
-anchor-lang = { git = "https://github.com/jet-lab/anchor", branch = "temp-version-bump-1-11" }
-anchor-spl = { git = "https://github.com/jet-lab/anchor", branch = "temp-version-bump-1-11" }
-=======
 solana-sdk = "1.14"
 solana-client = "1.14"
 solana-cli-config = "1.14"
 
 agnostic-orderbook = { git = "https://github.com/jet-lab/agnostic-orderbook.git", branch = "main", features = ["lib", "utils"] }
 
-anchor-lang = { git = "https://github.com/coral-xyz/anchor", branch = "master" }
-anchor-spl = { git = "https://github.com/coral-xyz/anchor", branch = "master" }
->>>>>>> f222bb3d
+anchor-lang = "0.26"
+anchor-spl = "0.26"
 
 jet-static-program-registry = { path = "../../libraries/rust/static-program-registry" }
 spl-token = "3.1.0"
