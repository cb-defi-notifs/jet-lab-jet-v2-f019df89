--- conflicted
+++ resolved
@@ -123,13 +123,9 @@
     supported_mints.insert(env.tsol);
 
     // TODO - fixme: params for get_pools
-<<<<<<< HEAD
-    let swap_pools = SplSwapPool::get_pools(&ctx.rpc, &supported_mints, swap_program_id).await.unwrap();
-=======
     let swap_pools = SplSwapPool::get_pools(&ctx.rpc, &supported_mints, swap_program_id)
         .await
         .unwrap();
->>>>>>> 035e4d3f
     println!("***************************** {}", swap_pools.capacity());
     // assert_eq!(swap_pools.capacity(), 1);
     // assert_eq!(swap_pool.pool, swap_pools.first().unwrap().pool);
