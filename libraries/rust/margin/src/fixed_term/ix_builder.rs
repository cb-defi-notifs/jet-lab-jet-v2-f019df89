use agnostic_orderbook::state::{event_queue::EventQueue, AccountTag};
<<<<<<< HEAD
use anchor_lang::{InstructionData, ToAccountMetas};
use jet_fixed_term::{
    margin::state::TermLoan, orderbook::state::CallbackInfo, seeds,
    tickets::instructions::StakeTicketsParams,
};
use jet_simulation::solana_rpc_api::SolanaRpcClient;
use solana_sdk::{
    instruction::{AccountMeta, Instruction},
    pubkey::Pubkey,
};
use spl_associated_token_account::{
    get_associated_token_address, instruction::create_associated_token_account,
};

pub use jet_fixed_term::{
    control::{
        instructions::{InitializeMarketParams, InitializeOrderbookParams},
        state::Market,
    },
    orderbook::state::{event_queue_len, orderbook_slab_len, OrderParams},
    ID,
};

use crate::ix_builder::{get_metadata_address, test_service::if_not_initialized};

use super::{
    error::{client_err, FixedTermMarketIxError, Result},
    event_builder::{ConsumeEventsInfo, ConsumeEventsParams},
};

#[derive(Clone, Debug)]
pub struct FixedTermIxBuilder {
    airspace: Pubkey,
    authority: Pubkey,
    market: Pubkey,
    underlying_mint: Pubkey,
    ticket_mint: Pubkey,
    underlying_token_vault: Pubkey,
    claims: Pubkey,
    ticket_collateral: Pubkey,
    orderbook_market_state: Pubkey,
    underlying_oracle: Pubkey,
    ticket_oracle: Pubkey,
    fee_destination: Pubkey,
    orderbook: Option<OrderBookAddresses>,
    payer: Option<Pubkey>,
    crank: Option<Pubkey>,
}

#[derive(Clone, Debug)]
pub struct OrderBookAddresses {
    bids: Pubkey,
    asks: Pubkey,
    event_queue: Pubkey,
}

trait UnwrapKey {
    fn unwrap_key(&self, msg: &str) -> Result<Pubkey>;
}

impl UnwrapKey for Option<Pubkey> {
    fn unwrap_key(&self, msg: &str) -> Result<Pubkey> {
        self.ok_or(FixedTermMarketIxError::MissingPubkey(msg.into()))
    }
}

impl UnwrapKey for Option<&Pubkey> {
    fn unwrap_key(&self, msg: &str) -> Result<Pubkey> {
        Ok(*self.ok_or(FixedTermMarketIxError::MissingPubkey(msg.into()))?)
    }
}

impl From<Market> for FixedTermIxBuilder {
    fn from(market: Market) -> Self {
        FixedTermIxBuilder {
            airspace: market.airspace,
            authority: Pubkey::default(), //todo
            market: fixed_term_market_pda(&[
                seeds::MARKET,
                market.airspace.as_ref(),
                market.underlying_token_mint.as_ref(),
                &market.seed,
            ]),
            underlying_mint: market.underlying_token_mint,
            ticket_mint: market.ticket_mint,
            underlying_token_vault: market.underlying_token_vault,
            claims: market.claims_mint,
            ticket_collateral: market.ticket_collateral_mint,
            orderbook_market_state: market.orderbook_market_state,
            underlying_oracle: market.underlying_oracle,
            ticket_oracle: market.ticket_oracle,
            fee_destination: market.fee_destination,
            orderbook: Some(OrderBookAddresses {
                bids: market.bids,
                asks: market.asks,
                event_queue: market.event_queue,
            }),
            payer: None,
            crank: None,
        }
    }
}

impl FixedTermIxBuilder {
    pub fn new(
        airspace: Pubkey,
        underlying_mint: Pubkey,
        market: Pubkey,
        authority: Pubkey,
        underlying_oracle: Pubkey,
        ticket_oracle: Pubkey,
        fee_destination: Option<Pubkey>,
    ) -> Self {
        let ticket_mint =
            fixed_term_market_pda(&[jet_fixed_term::seeds::TICKET_MINT, market.as_ref()]);
        let underlying_token_vault = fixed_term_market_pda(&[
            jet_fixed_term::seeds::UNDERLYING_TOKEN_VAULT,
            market.as_ref(),
        ]);
        let orderbook_market_state = fixed_term_market_pda(&[
            jet_fixed_term::seeds::ORDERBOOK_MARKET_STATE,
            market.as_ref(),
        ]);
        let claims = fixed_term_market_pda(&[jet_fixed_term::seeds::CLAIM_NOTES, market.as_ref()]);
        let collateral = fixed_term_market_pda(&[
            jet_fixed_term::seeds::TICKET_COLLATERAL_NOTES,
            market.as_ref(),
        ]);
        Self {
            airspace,
            authority,
            market,
            underlying_mint,
            ticket_mint,
            underlying_token_vault,
            claims,
            ticket_collateral: collateral,
            orderbook_market_state,
            underlying_oracle,
            ticket_oracle,
            fee_destination: fee_destination
                .unwrap_or_else(|| get_associated_token_address(&authority, &underlying_mint)),
            orderbook: None,
            payer: None,
            crank: None,
        }
    }

    /// derives the market key from a mint and seed
    pub fn new_from_seed(
        airspace: &Pubkey,
        mint: &Pubkey,
        seed: [u8; 32],
        authority: Pubkey,
        underlying_oracle: Pubkey,
        ticket_oracle: Pubkey,
        fee_destination: Option<Pubkey>,
    ) -> Self {
        Self::new(
            *airspace,
            *mint,
            Self::market_key(airspace, mint, seed),
            authority,
            underlying_oracle,
            ticket_oracle,
            fee_destination,
        )
    }

    pub fn with_payer(mut self, payer: &Pubkey) -> Self {
        self.payer = Some(*payer);
        self
    }

    pub fn with_crank(mut self, crank: &Pubkey) -> Self {
        self.crank = Some(*crank);
        self
    }

    pub fn with_orderbook_accounts(
        mut self,
        bids: Pubkey,
        asks: Pubkey,
        event_queue: Pubkey,
    ) -> Self {
        self.orderbook = Some(OrderBookAddresses {
            bids,
            asks,
            event_queue,
        });

        self
    }
}

impl FixedTermIxBuilder {
    pub fn token_mint(&self) -> Pubkey {
        self.underlying_mint
    }
    pub fn ticket_mint(&self) -> Pubkey {
        self.ticket_mint
    }
    pub fn market(&self) -> Pubkey {
        self.market
    }
    pub fn vault(&self) -> Pubkey {
        self.underlying_token_vault
    }
    pub fn orderbook_state(&self) -> Pubkey {
        self.orderbook_market_state
    }
    pub fn claims(&self) -> Pubkey {
        self.claims
    }
    pub fn collateral(&self) -> Pubkey {
        self.ticket_collateral
    }
    pub fn event_queue(&self) -> Pubkey {
        self.orderbook.as_ref().unwrap().event_queue
    }
    pub fn bids(&self) -> Pubkey {
        self.orderbook.as_ref().unwrap().bids
    }
    pub fn asks(&self) -> Pubkey {
        self.orderbook.as_ref().unwrap().asks
    }
}

impl FixedTermIxBuilder {
    pub fn orderbook_mut(&self) -> Result<jet_fixed_term::accounts::OrderbookMut> {
        Ok(jet_fixed_term::accounts::OrderbookMut {
            market: self.market,
            orderbook_market_state: self.orderbook_market_state,
            event_queue: self.orderbook.as_ref().unwrap().event_queue,
            bids: self.orderbook.as_ref().unwrap().bids,
            asks: self.orderbook.as_ref().unwrap().asks,
        })
    }

    pub fn consume_events(&self, params: &ConsumeEventsParams) -> Result<Instruction> {
        let data = jet_fixed_term::instruction::ConsumeEvents {
            num_events: params.num_events,
            seed_bytes: params.seeds.clone(),
        }
        .data();
        let mut accounts = jet_fixed_term::accounts::ConsumeEvents {
            market: self.market,
            ticket_mint: self.ticket_mint,
            underlying_token_vault: self.underlying_token_vault,
            orderbook_market_state: self.orderbook_market_state,
            event_queue: self.orderbook.as_ref().unwrap().event_queue,
            crank_authorization: self.crank_authorization()?,
            crank: self.crank.unwrap(),
            payer: self.payer.unwrap(),
            system_program: solana_sdk::system_program::ID,
            token_program: spl_token::ID,
        }
        .to_account_metas(None);
        accounts.extend(
            params
                .account_keys
                .clone()
                .into_iter()
                .map(|k| AccountMeta::new(k, false)),
        );
        Ok(Instruction::new_with_bytes(
            jet_fixed_term::ID,
            &data,
            accounts,
        ))
    }

    /// initializes the associated token account for the underlying mint owned
    /// by the authority of the market. this only returns an instruction if
    /// you've opted to use the default fee_destination, which is the ata for
    /// the authority. otherwise this returns nothing
    pub fn init_default_fee_destination(&self, payer: &Pubkey) -> Option<Instruction> {
        let ata = get_associated_token_address(&self.authority, &self.underlying_mint);
        if self.fee_destination == ata {
            Some(if_not_initialized(
                ata,
                create_associated_token_account(
                    payer,
                    &self.authority,
                    &self.underlying_mint,
                    &spl_token::id(),
                ),
            ))
        } else {
            None
        }
    }

    pub fn initialize_market(
        &self,
        payer: Pubkey,
        version_tag: u64,
        seed: [u8; 32],
        borrow_tenor: i64,
        lend_tenor: i64,
        origination_fee: u64,
    ) -> Instruction {
        let data = jet_fixed_term::instruction::InitializeMarket {
            params: InitializeMarketParams {
                version_tag,
                seed,
                borrow_tenor,
                lend_tenor,
                origination_fee,
            },
        }
        .data();
        let accounts = jet_fixed_term::accounts::InitializeMarket {
            market: self.market,
            underlying_token_mint: self.underlying_mint,
            underlying_token_vault: self.underlying_token_vault,
            ticket_mint: self.ticket_mint,
            claims: self.claims,
            collateral: self.ticket_collateral,
            authority: self.authority,
            airspace: self.airspace,
            underlying_oracle: self.underlying_oracle,
            ticket_oracle: self.ticket_oracle,
            fee_destination: self.fee_destination,
            payer,
            rent: solana_sdk::sysvar::rent::ID,
            token_program: spl_token::ID,
            system_program: solana_sdk::system_program::ID,
        }
        .to_account_metas(None);
        Instruction::new_with_bytes(jet_fixed_term::ID, &data, accounts)
    }

    pub fn initialize_orderbook_slab(
        &self,
        slab: &Pubkey,
        capacity: usize,
        rent: u64,
    ) -> Result<Instruction> {
        Ok(solana_sdk::system_instruction::create_account(
            &self.payer.unwrap(),
            slab,
            rent,
            orderbook_slab_len(capacity) as u64,
            &jet_fixed_term::ID,
        ))
    }

    pub fn initialize_event_queue(
        &self,
        queue: &Pubkey,
        capacity: usize,
        rent: u64,
    ) -> Result<Instruction> {
        Ok(solana_sdk::system_instruction::create_account(
            &self.payer.unwrap(),
            queue,
            rent,
            event_queue_len(capacity) as u64,
            &jet_fixed_term::ID,
        ))
    }

    pub fn initialize_orderbook(
        &self,
        payer: Pubkey,
        event_queue: Pubkey,
        bids: Pubkey,
        asks: Pubkey,
        min_base_order_size: u64,
    ) -> Result<Instruction> {
        let data = jet_fixed_term::instruction::InitializeOrderbook {
            params: InitializeOrderbookParams {
                min_base_order_size,
            },
        }
        .data();
        let accounts = jet_fixed_term::accounts::InitializeOrderbook {
            market: self.market,
            orderbook_market_state: self.orderbook_market_state,
            event_queue,
            bids,
            asks,
            authority: self.authority,
            airspace: self.airspace,
            payer,
            system_program: solana_sdk::system_program::ID,
        }
        .to_account_metas(None);
        Ok(Instruction::new_with_bytes(
            jet_fixed_term::ID,
            &data,
            accounts,
        ))
    }

    pub fn initialize_margin_user(&self, owner: Pubkey) -> Result<Instruction> {
        let margin_user = self.margin_user_account(owner);
        let accounts = jet_fixed_term::accounts::InitializeMarginUser {
            market: self.market,
            payer: self.payer.unwrap(),
            margin_user,
            margin_account: owner,
            claims: FixedTermIxBuilder::user_claims(margin_user),
            ticket_collateral: FixedTermIxBuilder::user_ticket_collateral(margin_user),
            claims_mint: self.claims,
            ticket_collateral_mint: self.ticket_collateral,
            underlying_settlement: get_associated_token_address(&owner, &self.underlying_mint),
            ticket_settlement: get_associated_token_address(&owner, &self.ticket_mint),
            rent: solana_sdk::sysvar::rent::ID,
            token_program: spl_token::ID,
            system_program: solana_sdk::system_program::ID,
            claims_metadata: get_metadata_address(&self.claims),
            ticket_collateral_metadata: get_metadata_address(&self.ticket_collateral),
        }
        .to_account_metas(None);
        Ok(Instruction::new_with_bytes(
            jet_fixed_term::ID,
            &jet_fixed_term::instruction::InitializeMarginUser {}.data(),
            accounts,
        ))
    }

    /// can derive keys from `owner`
    /// else needs vault addresses
    pub fn convert_tokens(
        &self,
        owner: Pubkey,
        token_vault: Option<Pubkey>,
        ticket_vault: Option<Pubkey>,
        amount: u64,
    ) -> Result<Instruction> {
        let user_ticket_vault = match ticket_vault {
            Some(vault) => vault,
            None => get_associated_token_address(&owner, &self.ticket_mint),
        };
        let user_underlying_token_vault = match token_vault {
            Some(vault) => vault,
            None => get_associated_token_address(&owner, &self.underlying_mint),
        };

        let data = jet_fixed_term::instruction::ExchangeTokens { amount }.data();
        let accounts = jet_fixed_term::accounts::ExchangeTokens {
            market: self.market,
            underlying_token_vault: self.underlying_token_vault,
            ticket_mint: self.ticket_mint,
            user_ticket_vault,
            user_underlying_token_vault,
            user_authority: owner,
            token_program: spl_token::ID,
        }
        .to_account_metas(None);
        Ok(Instruction::new_with_bytes(
            jet_fixed_term::ID,
            &data,
            accounts,
        ))
    }

    pub fn stake_tickets(
        &self,
        ticket_holder: Pubkey,
        ticket_vault: Option<Pubkey>,
        amount: u64,
        seed: &[u8],
    ) -> Result<Instruction> {
        let claim_ticket = self.claim_ticket_key(&ticket_holder, seed);

        let ticket_token_account = match ticket_vault {
            Some(vault) => vault,
            None => get_associated_token_address(&ticket_holder, &self.ticket_mint),
        };
        let data = jet_fixed_term::instruction::StakeTickets {
            params: StakeTicketsParams {
                amount,
                ticket_seed: seed.to_vec(),
            },
        }
        .data();
        let accounts = jet_fixed_term::accounts::StakeTickets {
            claim_ticket,
            market: self.market,
            ticket_holder,
            ticket_token_account,
            ticket_mint: self.ticket_mint,
            payer: self.payer.unwrap(),
            token_program: spl_token::ID,
            system_program: solana_sdk::system_program::ID,
        }
        .to_account_metas(None);
        Ok(Instruction::new_with_bytes(
            jet_fixed_term::ID,
            &data,
            accounts,
        ))
    }

    pub fn redeem_ticket(
        &self,
        ticket_holder: Pubkey,
        ticket: Pubkey,
        token_vault: Option<Pubkey>,
    ) -> Result<Instruction> {
        let data = jet_fixed_term::instruction::RedeemTicket {}.data();
        let accounts = self
            .redeem_ticket_accounts(ticket_holder, ticket, token_vault)
            .to_account_metas(None);
        Ok(Instruction::new_with_bytes(
            jet_fixed_term::ID,
            &data,
            accounts,
        ))
    }

    pub fn settle(
        &self,
        margin_account: Pubkey,
        underlying_settlement: Option<Pubkey>,
        ticket_settlement: Option<Pubkey>,
    ) -> Result<Instruction> {
        let user = self.margin_user(margin_account);
        let accounts = jet_fixed_term::accounts::Settle {
            market: self.market,
            ticket_mint: self.ticket_mint,
            token_program: spl_token::ID,
            margin_user: user.address,
            claims: user.claims,
            claims_mint: self.claims,
            ticket_collateral: user.ticket_collateral,
            ticket_collateral_mint: self.ticket_collateral,
            underlying_token_vault: self.underlying_token_vault,
            underlying_settlement: underlying_settlement.unwrap_or_else(|| {
                get_associated_token_address(&margin_account, &self.underlying_mint)
            }),
            ticket_settlement: ticket_settlement.unwrap_or_else(|| {
                get_associated_token_address(&margin_account, &self.ticket_mint)
            }),
        };
        Ok(Instruction::new_with_bytes(
            jet_fixed_term::ID,
            &jet_fixed_term::instruction::Settle {}.data(),
            accounts.to_account_metas(None),
        ))
    }

    pub fn margin_redeem_ticket(
        &self,
        margin_account: Pubkey,
        ticket: Pubkey,
        token_vault: Option<Pubkey>,
    ) -> Result<Instruction> {
        let margin_user = self.margin_user(margin_account);
        let data = jet_fixed_term::instruction::MarginRedeemTicket {}.data();
        let accounts = jet_fixed_term::accounts::MarginRedeemTicket {
            margin_user: margin_user.address,
            ticket_collateral: margin_user.ticket_collateral,
            ticket_collateral_mint: self.ticket_collateral,
            inner: self.redeem_ticket_accounts(margin_account, ticket, token_vault),
        }
        .to_account_metas(None);
        Ok(Instruction::new_with_bytes(
            jet_fixed_term::ID,
            &data,
            accounts,
        ))
    }

    pub fn redeem_ticket_accounts(
        &self,
        authority: Pubkey,
        ticket: Pubkey,
        token_vault: Option<Pubkey>,
    ) -> jet_fixed_term::accounts::RedeemTicket {
        let claimant_token_account = match token_vault {
            Some(vault) => vault,
            None => get_associated_token_address(&authority, &self.underlying_mint),
        };
        jet_fixed_term::accounts::RedeemTicket {
            ticket,
            authority,
            claimant_token_account,
            market: self.market,
            underlying_token_vault: self.underlying_token_vault,
            token_program: spl_token::ID,
        }
    }

    pub fn refresh_position(
        &self,
        margin_account: Pubkey,
        expect_price: bool,
    ) -> Result<Instruction> {
        Ok(Instruction {
            program_id: jet_fixed_term::ID,
            accounts: jet_fixed_term::accounts::RefreshPosition {
                market: self.market,
                margin_user: fixed_term_market_pda(&[
                    seeds::MARGIN_USER,
                    self.market.as_ref(),
                    margin_account.as_ref(),
                ]),
                margin_account,
                underlying_oracle: self.underlying_oracle,
                ticket_oracle: self.ticket_oracle,
                token_program: spl_token::ID,
            }
            .to_account_metas(None),
            data: jet_fixed_term::instruction::RefreshPosition { expect_price }.data(),
        })
    }

    pub fn sell_tickets_order(
        &self,
        user: Pubkey,
        ticket_vault: Option<Pubkey>,
        token_vault: Option<Pubkey>,
        params: OrderParams,
    ) -> Result<Instruction> {
        let data = jet_fixed_term::instruction::SellTicketsOrder { params }.data();
        let accounts = self
            .sell_tickets_order_accounts(user, ticket_vault, token_vault)?
            .to_account_metas(None);
        Ok(Instruction::new_with_bytes(
            jet_fixed_term::ID,
            &data,
            accounts,
        ))
    }

    pub fn margin_sell_tickets_order(
        &self,
        margin_account: Pubkey,
        ticket_vault: Option<Pubkey>,
        token_vault: Option<Pubkey>,
        params: OrderParams,
    ) -> Result<Instruction> {
        let margin_user = self.margin_user(margin_account);
        let data = jet_fixed_term::instruction::MarginSellTicketsOrder { params }.data();
        let accounts = jet_fixed_term::accounts::MarginSellTicketsOrder {
            margin_user: margin_user.address,
            ticket_collateral: margin_user.ticket_collateral,
            ticket_collateral_mint: self.ticket_collateral,
            inner: self.sell_tickets_order_accounts(margin_account, ticket_vault, token_vault)?,
        }
        .to_account_metas(None);
        Ok(Instruction::new_with_bytes(
            jet_fixed_term::ID,
            &data,
            accounts,
        ))
    }

    fn sell_tickets_order_accounts(
        &self,
        authority: Pubkey,
        ticket_vault: Option<Pubkey>,
        token_vault: Option<Pubkey>,
    ) -> Result<jet_fixed_term::accounts::SellTicketsOrder> {
        let user_ticket_vault = match ticket_vault {
            Some(vault) => vault,
            None => get_associated_token_address(&authority, &self.ticket_mint),
        };
        let user_token_vault = match token_vault {
            Some(vault) => vault,
            None => get_associated_token_address(&authority, &self.underlying_mint),
        };
        Ok(jet_fixed_term::accounts::SellTicketsOrder {
            authority,
            user_ticket_vault,
            user_token_vault,
            ticket_mint: self.ticket_mint,
            underlying_token_vault: self.underlying_token_vault,
            orderbook_mut: self.orderbook_mut()?,
            token_program: spl_token::ID,
        })
    }

    pub fn margin_borrow_order(
        &self,
        margin_account: Pubkey,
        underlying_settlement: Option<Pubkey>,
        params: OrderParams,
        seed: &[u8],
    ) -> Result<Instruction> {
        let margin_user = self.margin_user(margin_account);

        let data = jet_fixed_term::instruction::MarginBorrowOrder {
            params,
            seed: seed.to_vec(),
        }
        .data();
        let accounts = jet_fixed_term::accounts::MarginBorrowOrder {
            orderbook_mut: self.orderbook_mut()?,
            margin_user: margin_user.address,
            margin_account,
            claims: margin_user.claims,
            term_loan: self.term_loan_key(&margin_user.address, seed),
            claims_mint: self.claims,
            ticket_collateral: margin_user.ticket_collateral,
            ticket_collateral_mint: self.ticket_collateral,
            underlying_token_vault: self.underlying_token_vault,
            underlying_settlement: underlying_settlement.unwrap_or_else(|| {
                get_associated_token_address(&margin_account, &self.underlying_mint)
            }),
            payer: self.payer.unwrap(),
            token_program: spl_token::ID,
            system_program: solana_sdk::system_program::ID,
        }
        .to_account_metas(None);

        Ok(Instruction::new_with_bytes(
            jet_fixed_term::ID,
            &data,
            accounts,
        ))
    }

    pub fn lend_order(
        &self,
        user: Pubkey,
        lender_tickets: Option<Pubkey>,
        lender_tokens: Option<Pubkey>,
        params: OrderParams,
        seed: &[u8],
    ) -> Result<Instruction> {
        let data = jet_fixed_term::instruction::LendOrder {
            params,
            seed: seed.to_vec(),
        }
        .data();
        let accounts = self
            .lend_order_accounts(user, user, lender_tickets, lender_tokens, params, seed)?
            .to_account_metas(None);
        Ok(Instruction::new_with_bytes(
            jet_fixed_term::ID,
            &data,
            accounts,
        ))
    }

    pub fn margin_lend_order(
        &self,
        margin_account: Pubkey,
        lender_tokens: Option<Pubkey>,
        params: OrderParams,
        seed: &[u8],
    ) -> Result<Instruction> {
        let margin_user = self.margin_user(margin_account);
        let data = jet_fixed_term::instruction::MarginLendOrder {
            params,
            seed: seed.to_vec(),
        }
        .data();
        let accounts = jet_fixed_term::accounts::MarginLendOrder {
            margin_user: margin_user.address,
            ticket_collateral: margin_user.ticket_collateral,
            ticket_collateral_mint: self.ticket_collateral,
            inner: self.lend_order_accounts(
                margin_user.address,
                margin_account,
                None,
                lender_tokens,
                params,
                seed,
            )?,
        }
        .to_account_metas(None);
        Ok(Instruction::new_with_bytes(
            jet_fixed_term::ID,
            &data,
            accounts,
        ))
    }

    fn lend_order_accounts(
        &self,
        user: Pubkey,
        authority: Pubkey,
        lender_tickets: Option<Pubkey>,
        lender_tokens: Option<Pubkey>,
        params: OrderParams,
        seed: &[u8],
    ) -> Result<jet_fixed_term::accounts::LendOrder> {
        let lender_tickets = match lender_tickets {
            Some(vault) => vault,
            None => get_associated_token_address(&authority, &self.ticket_mint),
        };
        let lender_tokens = match lender_tokens {
            Some(vault) => vault,
            None => get_associated_token_address(&authority, &self.underlying_mint),
        };
        let split_ticket = self.split_ticket_key(&user, seed);
        Ok(jet_fixed_term::accounts::LendOrder {
            authority,
            ticket_settlement: if params.auto_stake {
                split_ticket
            } else {
                lender_tickets
            },
            lender_tokens,
            underlying_token_vault: self.underlying_token_vault,
            ticket_mint: self.ticket_mint,
            payer: self.payer.unwrap(),
            orderbook_mut: self.orderbook_mut()?,
            token_program: spl_token::ID,
            system_program: solana_sdk::system_program::ID,
        })
    }

    pub fn cancel_order(&self, owner: Pubkey, order_id: u128) -> Result<Instruction> {
        let data = jet_fixed_term::instruction::CancelOrder { order_id }.data();
        let accounts = jet_fixed_term::accounts::CancelOrder {
            owner,
            orderbook_mut: self.orderbook_mut()?,
        }
        .to_account_metas(None);

        Ok(Instruction::new_with_bytes(
            jet_fixed_term::ID,
            &data,
            accounts,
        ))
    }

    pub fn pause_order_matching(&self) -> Result<Instruction> {
        let data = jet_fixed_term::instruction::PauseOrderMatching {}.data();
        let accounts = jet_fixed_term::accounts::PauseOrderMatching {
            market: self.market,
            orderbook_market_state: self.orderbook_market_state,
            authority: self.authority,
            airspace: self.airspace,
        }
        .to_account_metas(None);

        Ok(Instruction::new_with_bytes(
            jet_fixed_term::ID,
            &data,
            accounts,
        ))
    }

    pub fn resume_order_matching(&self) -> Result<Instruction> {
        let data = jet_fixed_term::instruction::ResumeOrderMatching {}.data();
        let accounts = jet_fixed_term::accounts::ResumeOrderMatching {
            market: self.market,
            orderbook_market_state: self.orderbook_market_state,
            event_queue: self.orderbook.as_ref().unwrap().event_queue,
            bids: self.orderbook.as_ref().unwrap().bids,
            asks: self.orderbook.as_ref().unwrap().asks,
            authority: self.authority,
            airspace: self.airspace,
        }
        .to_account_metas(None);

        Ok(Instruction::new_with_bytes(
            jet_fixed_term::ID,
            &data,
            accounts,
        ))
    }

    pub fn pause_ticket_redemption(&self) -> Result<Instruction> {
        self.modify_market([true as u8].into(), 8 + 32 * 14 + 2)
    }
    pub fn resume_ticket_redemption(&self) -> Result<Instruction> {
        self.modify_market([false as u8].into(), 8 + 32 * 14 + 2)
    }

    pub fn modify_market(&self, data: Vec<u8>, offset: usize) -> Result<Instruction> {
        let data = jet_fixed_term::instruction::ModifyMarket { data, offset }.data();
        let accounts = jet_fixed_term::accounts::ModifyMarket {
            market: self.market,
            authority: self.authority,
            airspace: self.airspace,
        }
        .to_account_metas(None);
        Ok(Instruction::new_with_bytes(
            jet_fixed_term::ID,
            &data,
            accounts,
        ))
    }

    pub fn authorize_crank(&self, payer: Pubkey) -> Result<Instruction> {
        let data = jet_fixed_term::instruction::AuthorizeCrank {}.data();
        let accounts = jet_fixed_term::accounts::AuthorizeCrank {
            crank: self
                .crank
                .ok_or_else(|| FixedTermMarketIxError::MissingPubkey("crank".into()))?,
            market: self.market,
            crank_authorization: self.crank_authorization()?,
            authority: self.authority,
            airspace: self.airspace,
            payer,
            system_program: solana_sdk::system_program::ID,
        }
        .to_account_metas(None);
        Ok(Instruction::new_with_bytes(
            jet_fixed_term::ID,
            &data,
            accounts,
        ))
    }

    pub async fn create_orderbook_accounts(
        &self,
        rpc: Arc<dyn SolanaRpcClient>,
        event_queue: Pubkey,
        bids: Pubkey,
        asks: Pubkey,
        queue_capacity: usize,
        book_capacity: usize,
    ) -> Result<Vec<Instruction>> {
        let init_eq = {
            let rent = rpc
                .get_minimum_balance_for_rent_exemption(event_queue_len(queue_capacity))
                .await
                .map_err(client_err)?;
            self.initialize_event_queue(&event_queue, queue_capacity, rent)?
        };
=======
use solana_sdk::{instruction::Instruction, pubkey::Pubkey};
>>>>>>> 3ad2fc19

use jet_fixed_term::orderbook::state::CallbackInfo;

use super::error::{FixedTermMarketIxError, Result};

pub use jet_instructions::fixed_term::*;

pub fn init_account(payer: &Pubkey, slab: &Pubkey, space: usize, rent: u64) -> Instruction {
    solana_sdk::system_instruction::create_account(
        payer,
        slab,
        rent,
        space as u64,
        &jet_fixed_term::ID,
    )
}

/// Convenience struct for passing around an `EventQueue`
#[derive(Clone)]
pub struct OwnedEventQueue(Vec<u8>);

impl OwnedEventQueue {
    pub fn inner(&mut self) -> Result<EventQueue<CallbackInfo>> {
        EventQueue::from_buffer(&mut self.0, AccountTag::EventQueue)
            .map_err(|e| FixedTermMarketIxError::Deserialization(e.to_string()))
    }

    pub fn is_empty(&mut self) -> Result<bool> {
        Ok(self.inner()?.iter().next().is_none())
    }
}

impl<T: Into<Vec<u8>>> From<T> for OwnedEventQueue {
    fn from(data: T) -> Self {
        Self(data.into())
    }
}<|MERGE_RESOLUTION|>--- conflicted
+++ resolved
@@ -1,928 +1,5 @@
 use agnostic_orderbook::state::{event_queue::EventQueue, AccountTag};
-<<<<<<< HEAD
-use anchor_lang::{InstructionData, ToAccountMetas};
-use jet_fixed_term::{
-    margin::state::TermLoan, orderbook::state::CallbackInfo, seeds,
-    tickets::instructions::StakeTicketsParams,
-};
-use jet_simulation::solana_rpc_api::SolanaRpcClient;
-use solana_sdk::{
-    instruction::{AccountMeta, Instruction},
-    pubkey::Pubkey,
-};
-use spl_associated_token_account::{
-    get_associated_token_address, instruction::create_associated_token_account,
-};
-
-pub use jet_fixed_term::{
-    control::{
-        instructions::{InitializeMarketParams, InitializeOrderbookParams},
-        state::Market,
-    },
-    orderbook::state::{event_queue_len, orderbook_slab_len, OrderParams},
-    ID,
-};
-
-use crate::ix_builder::{get_metadata_address, test_service::if_not_initialized};
-
-use super::{
-    error::{client_err, FixedTermMarketIxError, Result},
-    event_builder::{ConsumeEventsInfo, ConsumeEventsParams},
-};
-
-#[derive(Clone, Debug)]
-pub struct FixedTermIxBuilder {
-    airspace: Pubkey,
-    authority: Pubkey,
-    market: Pubkey,
-    underlying_mint: Pubkey,
-    ticket_mint: Pubkey,
-    underlying_token_vault: Pubkey,
-    claims: Pubkey,
-    ticket_collateral: Pubkey,
-    orderbook_market_state: Pubkey,
-    underlying_oracle: Pubkey,
-    ticket_oracle: Pubkey,
-    fee_destination: Pubkey,
-    orderbook: Option<OrderBookAddresses>,
-    payer: Option<Pubkey>,
-    crank: Option<Pubkey>,
-}
-
-#[derive(Clone, Debug)]
-pub struct OrderBookAddresses {
-    bids: Pubkey,
-    asks: Pubkey,
-    event_queue: Pubkey,
-}
-
-trait UnwrapKey {
-    fn unwrap_key(&self, msg: &str) -> Result<Pubkey>;
-}
-
-impl UnwrapKey for Option<Pubkey> {
-    fn unwrap_key(&self, msg: &str) -> Result<Pubkey> {
-        self.ok_or(FixedTermMarketIxError::MissingPubkey(msg.into()))
-    }
-}
-
-impl UnwrapKey for Option<&Pubkey> {
-    fn unwrap_key(&self, msg: &str) -> Result<Pubkey> {
-        Ok(*self.ok_or(FixedTermMarketIxError::MissingPubkey(msg.into()))?)
-    }
-}
-
-impl From<Market> for FixedTermIxBuilder {
-    fn from(market: Market) -> Self {
-        FixedTermIxBuilder {
-            airspace: market.airspace,
-            authority: Pubkey::default(), //todo
-            market: fixed_term_market_pda(&[
-                seeds::MARKET,
-                market.airspace.as_ref(),
-                market.underlying_token_mint.as_ref(),
-                &market.seed,
-            ]),
-            underlying_mint: market.underlying_token_mint,
-            ticket_mint: market.ticket_mint,
-            underlying_token_vault: market.underlying_token_vault,
-            claims: market.claims_mint,
-            ticket_collateral: market.ticket_collateral_mint,
-            orderbook_market_state: market.orderbook_market_state,
-            underlying_oracle: market.underlying_oracle,
-            ticket_oracle: market.ticket_oracle,
-            fee_destination: market.fee_destination,
-            orderbook: Some(OrderBookAddresses {
-                bids: market.bids,
-                asks: market.asks,
-                event_queue: market.event_queue,
-            }),
-            payer: None,
-            crank: None,
-        }
-    }
-}
-
-impl FixedTermIxBuilder {
-    pub fn new(
-        airspace: Pubkey,
-        underlying_mint: Pubkey,
-        market: Pubkey,
-        authority: Pubkey,
-        underlying_oracle: Pubkey,
-        ticket_oracle: Pubkey,
-        fee_destination: Option<Pubkey>,
-    ) -> Self {
-        let ticket_mint =
-            fixed_term_market_pda(&[jet_fixed_term::seeds::TICKET_MINT, market.as_ref()]);
-        let underlying_token_vault = fixed_term_market_pda(&[
-            jet_fixed_term::seeds::UNDERLYING_TOKEN_VAULT,
-            market.as_ref(),
-        ]);
-        let orderbook_market_state = fixed_term_market_pda(&[
-            jet_fixed_term::seeds::ORDERBOOK_MARKET_STATE,
-            market.as_ref(),
-        ]);
-        let claims = fixed_term_market_pda(&[jet_fixed_term::seeds::CLAIM_NOTES, market.as_ref()]);
-        let collateral = fixed_term_market_pda(&[
-            jet_fixed_term::seeds::TICKET_COLLATERAL_NOTES,
-            market.as_ref(),
-        ]);
-        Self {
-            airspace,
-            authority,
-            market,
-            underlying_mint,
-            ticket_mint,
-            underlying_token_vault,
-            claims,
-            ticket_collateral: collateral,
-            orderbook_market_state,
-            underlying_oracle,
-            ticket_oracle,
-            fee_destination: fee_destination
-                .unwrap_or_else(|| get_associated_token_address(&authority, &underlying_mint)),
-            orderbook: None,
-            payer: None,
-            crank: None,
-        }
-    }
-
-    /// derives the market key from a mint and seed
-    pub fn new_from_seed(
-        airspace: &Pubkey,
-        mint: &Pubkey,
-        seed: [u8; 32],
-        authority: Pubkey,
-        underlying_oracle: Pubkey,
-        ticket_oracle: Pubkey,
-        fee_destination: Option<Pubkey>,
-    ) -> Self {
-        Self::new(
-            *airspace,
-            *mint,
-            Self::market_key(airspace, mint, seed),
-            authority,
-            underlying_oracle,
-            ticket_oracle,
-            fee_destination,
-        )
-    }
-
-    pub fn with_payer(mut self, payer: &Pubkey) -> Self {
-        self.payer = Some(*payer);
-        self
-    }
-
-    pub fn with_crank(mut self, crank: &Pubkey) -> Self {
-        self.crank = Some(*crank);
-        self
-    }
-
-    pub fn with_orderbook_accounts(
-        mut self,
-        bids: Pubkey,
-        asks: Pubkey,
-        event_queue: Pubkey,
-    ) -> Self {
-        self.orderbook = Some(OrderBookAddresses {
-            bids,
-            asks,
-            event_queue,
-        });
-
-        self
-    }
-}
-
-impl FixedTermIxBuilder {
-    pub fn token_mint(&self) -> Pubkey {
-        self.underlying_mint
-    }
-    pub fn ticket_mint(&self) -> Pubkey {
-        self.ticket_mint
-    }
-    pub fn market(&self) -> Pubkey {
-        self.market
-    }
-    pub fn vault(&self) -> Pubkey {
-        self.underlying_token_vault
-    }
-    pub fn orderbook_state(&self) -> Pubkey {
-        self.orderbook_market_state
-    }
-    pub fn claims(&self) -> Pubkey {
-        self.claims
-    }
-    pub fn collateral(&self) -> Pubkey {
-        self.ticket_collateral
-    }
-    pub fn event_queue(&self) -> Pubkey {
-        self.orderbook.as_ref().unwrap().event_queue
-    }
-    pub fn bids(&self) -> Pubkey {
-        self.orderbook.as_ref().unwrap().bids
-    }
-    pub fn asks(&self) -> Pubkey {
-        self.orderbook.as_ref().unwrap().asks
-    }
-}
-
-impl FixedTermIxBuilder {
-    pub fn orderbook_mut(&self) -> Result<jet_fixed_term::accounts::OrderbookMut> {
-        Ok(jet_fixed_term::accounts::OrderbookMut {
-            market: self.market,
-            orderbook_market_state: self.orderbook_market_state,
-            event_queue: self.orderbook.as_ref().unwrap().event_queue,
-            bids: self.orderbook.as_ref().unwrap().bids,
-            asks: self.orderbook.as_ref().unwrap().asks,
-        })
-    }
-
-    pub fn consume_events(&self, params: &ConsumeEventsParams) -> Result<Instruction> {
-        let data = jet_fixed_term::instruction::ConsumeEvents {
-            num_events: params.num_events,
-            seed_bytes: params.seeds.clone(),
-        }
-        .data();
-        let mut accounts = jet_fixed_term::accounts::ConsumeEvents {
-            market: self.market,
-            ticket_mint: self.ticket_mint,
-            underlying_token_vault: self.underlying_token_vault,
-            orderbook_market_state: self.orderbook_market_state,
-            event_queue: self.orderbook.as_ref().unwrap().event_queue,
-            crank_authorization: self.crank_authorization()?,
-            crank: self.crank.unwrap(),
-            payer: self.payer.unwrap(),
-            system_program: solana_sdk::system_program::ID,
-            token_program: spl_token::ID,
-        }
-        .to_account_metas(None);
-        accounts.extend(
-            params
-                .account_keys
-                .clone()
-                .into_iter()
-                .map(|k| AccountMeta::new(k, false)),
-        );
-        Ok(Instruction::new_with_bytes(
-            jet_fixed_term::ID,
-            &data,
-            accounts,
-        ))
-    }
-
-    /// initializes the associated token account for the underlying mint owned
-    /// by the authority of the market. this only returns an instruction if
-    /// you've opted to use the default fee_destination, which is the ata for
-    /// the authority. otherwise this returns nothing
-    pub fn init_default_fee_destination(&self, payer: &Pubkey) -> Option<Instruction> {
-        let ata = get_associated_token_address(&self.authority, &self.underlying_mint);
-        if self.fee_destination == ata {
-            Some(if_not_initialized(
-                ata,
-                create_associated_token_account(
-                    payer,
-                    &self.authority,
-                    &self.underlying_mint,
-                    &spl_token::id(),
-                ),
-            ))
-        } else {
-            None
-        }
-    }
-
-    pub fn initialize_market(
-        &self,
-        payer: Pubkey,
-        version_tag: u64,
-        seed: [u8; 32],
-        borrow_tenor: i64,
-        lend_tenor: i64,
-        origination_fee: u64,
-    ) -> Instruction {
-        let data = jet_fixed_term::instruction::InitializeMarket {
-            params: InitializeMarketParams {
-                version_tag,
-                seed,
-                borrow_tenor,
-                lend_tenor,
-                origination_fee,
-            },
-        }
-        .data();
-        let accounts = jet_fixed_term::accounts::InitializeMarket {
-            market: self.market,
-            underlying_token_mint: self.underlying_mint,
-            underlying_token_vault: self.underlying_token_vault,
-            ticket_mint: self.ticket_mint,
-            claims: self.claims,
-            collateral: self.ticket_collateral,
-            authority: self.authority,
-            airspace: self.airspace,
-            underlying_oracle: self.underlying_oracle,
-            ticket_oracle: self.ticket_oracle,
-            fee_destination: self.fee_destination,
-            payer,
-            rent: solana_sdk::sysvar::rent::ID,
-            token_program: spl_token::ID,
-            system_program: solana_sdk::system_program::ID,
-        }
-        .to_account_metas(None);
-        Instruction::new_with_bytes(jet_fixed_term::ID, &data, accounts)
-    }
-
-    pub fn initialize_orderbook_slab(
-        &self,
-        slab: &Pubkey,
-        capacity: usize,
-        rent: u64,
-    ) -> Result<Instruction> {
-        Ok(solana_sdk::system_instruction::create_account(
-            &self.payer.unwrap(),
-            slab,
-            rent,
-            orderbook_slab_len(capacity) as u64,
-            &jet_fixed_term::ID,
-        ))
-    }
-
-    pub fn initialize_event_queue(
-        &self,
-        queue: &Pubkey,
-        capacity: usize,
-        rent: u64,
-    ) -> Result<Instruction> {
-        Ok(solana_sdk::system_instruction::create_account(
-            &self.payer.unwrap(),
-            queue,
-            rent,
-            event_queue_len(capacity) as u64,
-            &jet_fixed_term::ID,
-        ))
-    }
-
-    pub fn initialize_orderbook(
-        &self,
-        payer: Pubkey,
-        event_queue: Pubkey,
-        bids: Pubkey,
-        asks: Pubkey,
-        min_base_order_size: u64,
-    ) -> Result<Instruction> {
-        let data = jet_fixed_term::instruction::InitializeOrderbook {
-            params: InitializeOrderbookParams {
-                min_base_order_size,
-            },
-        }
-        .data();
-        let accounts = jet_fixed_term::accounts::InitializeOrderbook {
-            market: self.market,
-            orderbook_market_state: self.orderbook_market_state,
-            event_queue,
-            bids,
-            asks,
-            authority: self.authority,
-            airspace: self.airspace,
-            payer,
-            system_program: solana_sdk::system_program::ID,
-        }
-        .to_account_metas(None);
-        Ok(Instruction::new_with_bytes(
-            jet_fixed_term::ID,
-            &data,
-            accounts,
-        ))
-    }
-
-    pub fn initialize_margin_user(&self, owner: Pubkey) -> Result<Instruction> {
-        let margin_user = self.margin_user_account(owner);
-        let accounts = jet_fixed_term::accounts::InitializeMarginUser {
-            market: self.market,
-            payer: self.payer.unwrap(),
-            margin_user,
-            margin_account: owner,
-            claims: FixedTermIxBuilder::user_claims(margin_user),
-            ticket_collateral: FixedTermIxBuilder::user_ticket_collateral(margin_user),
-            claims_mint: self.claims,
-            ticket_collateral_mint: self.ticket_collateral,
-            underlying_settlement: get_associated_token_address(&owner, &self.underlying_mint),
-            ticket_settlement: get_associated_token_address(&owner, &self.ticket_mint),
-            rent: solana_sdk::sysvar::rent::ID,
-            token_program: spl_token::ID,
-            system_program: solana_sdk::system_program::ID,
-            claims_metadata: get_metadata_address(&self.claims),
-            ticket_collateral_metadata: get_metadata_address(&self.ticket_collateral),
-        }
-        .to_account_metas(None);
-        Ok(Instruction::new_with_bytes(
-            jet_fixed_term::ID,
-            &jet_fixed_term::instruction::InitializeMarginUser {}.data(),
-            accounts,
-        ))
-    }
-
-    /// can derive keys from `owner`
-    /// else needs vault addresses
-    pub fn convert_tokens(
-        &self,
-        owner: Pubkey,
-        token_vault: Option<Pubkey>,
-        ticket_vault: Option<Pubkey>,
-        amount: u64,
-    ) -> Result<Instruction> {
-        let user_ticket_vault = match ticket_vault {
-            Some(vault) => vault,
-            None => get_associated_token_address(&owner, &self.ticket_mint),
-        };
-        let user_underlying_token_vault = match token_vault {
-            Some(vault) => vault,
-            None => get_associated_token_address(&owner, &self.underlying_mint),
-        };
-
-        let data = jet_fixed_term::instruction::ExchangeTokens { amount }.data();
-        let accounts = jet_fixed_term::accounts::ExchangeTokens {
-            market: self.market,
-            underlying_token_vault: self.underlying_token_vault,
-            ticket_mint: self.ticket_mint,
-            user_ticket_vault,
-            user_underlying_token_vault,
-            user_authority: owner,
-            token_program: spl_token::ID,
-        }
-        .to_account_metas(None);
-        Ok(Instruction::new_with_bytes(
-            jet_fixed_term::ID,
-            &data,
-            accounts,
-        ))
-    }
-
-    pub fn stake_tickets(
-        &self,
-        ticket_holder: Pubkey,
-        ticket_vault: Option<Pubkey>,
-        amount: u64,
-        seed: &[u8],
-    ) -> Result<Instruction> {
-        let claim_ticket = self.claim_ticket_key(&ticket_holder, seed);
-
-        let ticket_token_account = match ticket_vault {
-            Some(vault) => vault,
-            None => get_associated_token_address(&ticket_holder, &self.ticket_mint),
-        };
-        let data = jet_fixed_term::instruction::StakeTickets {
-            params: StakeTicketsParams {
-                amount,
-                ticket_seed: seed.to_vec(),
-            },
-        }
-        .data();
-        let accounts = jet_fixed_term::accounts::StakeTickets {
-            claim_ticket,
-            market: self.market,
-            ticket_holder,
-            ticket_token_account,
-            ticket_mint: self.ticket_mint,
-            payer: self.payer.unwrap(),
-            token_program: spl_token::ID,
-            system_program: solana_sdk::system_program::ID,
-        }
-        .to_account_metas(None);
-        Ok(Instruction::new_with_bytes(
-            jet_fixed_term::ID,
-            &data,
-            accounts,
-        ))
-    }
-
-    pub fn redeem_ticket(
-        &self,
-        ticket_holder: Pubkey,
-        ticket: Pubkey,
-        token_vault: Option<Pubkey>,
-    ) -> Result<Instruction> {
-        let data = jet_fixed_term::instruction::RedeemTicket {}.data();
-        let accounts = self
-            .redeem_ticket_accounts(ticket_holder, ticket, token_vault)
-            .to_account_metas(None);
-        Ok(Instruction::new_with_bytes(
-            jet_fixed_term::ID,
-            &data,
-            accounts,
-        ))
-    }
-
-    pub fn settle(
-        &self,
-        margin_account: Pubkey,
-        underlying_settlement: Option<Pubkey>,
-        ticket_settlement: Option<Pubkey>,
-    ) -> Result<Instruction> {
-        let user = self.margin_user(margin_account);
-        let accounts = jet_fixed_term::accounts::Settle {
-            market: self.market,
-            ticket_mint: self.ticket_mint,
-            token_program: spl_token::ID,
-            margin_user: user.address,
-            claims: user.claims,
-            claims_mint: self.claims,
-            ticket_collateral: user.ticket_collateral,
-            ticket_collateral_mint: self.ticket_collateral,
-            underlying_token_vault: self.underlying_token_vault,
-            underlying_settlement: underlying_settlement.unwrap_or_else(|| {
-                get_associated_token_address(&margin_account, &self.underlying_mint)
-            }),
-            ticket_settlement: ticket_settlement.unwrap_or_else(|| {
-                get_associated_token_address(&margin_account, &self.ticket_mint)
-            }),
-        };
-        Ok(Instruction::new_with_bytes(
-            jet_fixed_term::ID,
-            &jet_fixed_term::instruction::Settle {}.data(),
-            accounts.to_account_metas(None),
-        ))
-    }
-
-    pub fn margin_redeem_ticket(
-        &self,
-        margin_account: Pubkey,
-        ticket: Pubkey,
-        token_vault: Option<Pubkey>,
-    ) -> Result<Instruction> {
-        let margin_user = self.margin_user(margin_account);
-        let data = jet_fixed_term::instruction::MarginRedeemTicket {}.data();
-        let accounts = jet_fixed_term::accounts::MarginRedeemTicket {
-            margin_user: margin_user.address,
-            ticket_collateral: margin_user.ticket_collateral,
-            ticket_collateral_mint: self.ticket_collateral,
-            inner: self.redeem_ticket_accounts(margin_account, ticket, token_vault),
-        }
-        .to_account_metas(None);
-        Ok(Instruction::new_with_bytes(
-            jet_fixed_term::ID,
-            &data,
-            accounts,
-        ))
-    }
-
-    pub fn redeem_ticket_accounts(
-        &self,
-        authority: Pubkey,
-        ticket: Pubkey,
-        token_vault: Option<Pubkey>,
-    ) -> jet_fixed_term::accounts::RedeemTicket {
-        let claimant_token_account = match token_vault {
-            Some(vault) => vault,
-            None => get_associated_token_address(&authority, &self.underlying_mint),
-        };
-        jet_fixed_term::accounts::RedeemTicket {
-            ticket,
-            authority,
-            claimant_token_account,
-            market: self.market,
-            underlying_token_vault: self.underlying_token_vault,
-            token_program: spl_token::ID,
-        }
-    }
-
-    pub fn refresh_position(
-        &self,
-        margin_account: Pubkey,
-        expect_price: bool,
-    ) -> Result<Instruction> {
-        Ok(Instruction {
-            program_id: jet_fixed_term::ID,
-            accounts: jet_fixed_term::accounts::RefreshPosition {
-                market: self.market,
-                margin_user: fixed_term_market_pda(&[
-                    seeds::MARGIN_USER,
-                    self.market.as_ref(),
-                    margin_account.as_ref(),
-                ]),
-                margin_account,
-                underlying_oracle: self.underlying_oracle,
-                ticket_oracle: self.ticket_oracle,
-                token_program: spl_token::ID,
-            }
-            .to_account_metas(None),
-            data: jet_fixed_term::instruction::RefreshPosition { expect_price }.data(),
-        })
-    }
-
-    pub fn sell_tickets_order(
-        &self,
-        user: Pubkey,
-        ticket_vault: Option<Pubkey>,
-        token_vault: Option<Pubkey>,
-        params: OrderParams,
-    ) -> Result<Instruction> {
-        let data = jet_fixed_term::instruction::SellTicketsOrder { params }.data();
-        let accounts = self
-            .sell_tickets_order_accounts(user, ticket_vault, token_vault)?
-            .to_account_metas(None);
-        Ok(Instruction::new_with_bytes(
-            jet_fixed_term::ID,
-            &data,
-            accounts,
-        ))
-    }
-
-    pub fn margin_sell_tickets_order(
-        &self,
-        margin_account: Pubkey,
-        ticket_vault: Option<Pubkey>,
-        token_vault: Option<Pubkey>,
-        params: OrderParams,
-    ) -> Result<Instruction> {
-        let margin_user = self.margin_user(margin_account);
-        let data = jet_fixed_term::instruction::MarginSellTicketsOrder { params }.data();
-        let accounts = jet_fixed_term::accounts::MarginSellTicketsOrder {
-            margin_user: margin_user.address,
-            ticket_collateral: margin_user.ticket_collateral,
-            ticket_collateral_mint: self.ticket_collateral,
-            inner: self.sell_tickets_order_accounts(margin_account, ticket_vault, token_vault)?,
-        }
-        .to_account_metas(None);
-        Ok(Instruction::new_with_bytes(
-            jet_fixed_term::ID,
-            &data,
-            accounts,
-        ))
-    }
-
-    fn sell_tickets_order_accounts(
-        &self,
-        authority: Pubkey,
-        ticket_vault: Option<Pubkey>,
-        token_vault: Option<Pubkey>,
-    ) -> Result<jet_fixed_term::accounts::SellTicketsOrder> {
-        let user_ticket_vault = match ticket_vault {
-            Some(vault) => vault,
-            None => get_associated_token_address(&authority, &self.ticket_mint),
-        };
-        let user_token_vault = match token_vault {
-            Some(vault) => vault,
-            None => get_associated_token_address(&authority, &self.underlying_mint),
-        };
-        Ok(jet_fixed_term::accounts::SellTicketsOrder {
-            authority,
-            user_ticket_vault,
-            user_token_vault,
-            ticket_mint: self.ticket_mint,
-            underlying_token_vault: self.underlying_token_vault,
-            orderbook_mut: self.orderbook_mut()?,
-            token_program: spl_token::ID,
-        })
-    }
-
-    pub fn margin_borrow_order(
-        &self,
-        margin_account: Pubkey,
-        underlying_settlement: Option<Pubkey>,
-        params: OrderParams,
-        seed: &[u8],
-    ) -> Result<Instruction> {
-        let margin_user = self.margin_user(margin_account);
-
-        let data = jet_fixed_term::instruction::MarginBorrowOrder {
-            params,
-            seed: seed.to_vec(),
-        }
-        .data();
-        let accounts = jet_fixed_term::accounts::MarginBorrowOrder {
-            orderbook_mut: self.orderbook_mut()?,
-            margin_user: margin_user.address,
-            margin_account,
-            claims: margin_user.claims,
-            term_loan: self.term_loan_key(&margin_user.address, seed),
-            claims_mint: self.claims,
-            ticket_collateral: margin_user.ticket_collateral,
-            ticket_collateral_mint: self.ticket_collateral,
-            underlying_token_vault: self.underlying_token_vault,
-            underlying_settlement: underlying_settlement.unwrap_or_else(|| {
-                get_associated_token_address(&margin_account, &self.underlying_mint)
-            }),
-            payer: self.payer.unwrap(),
-            token_program: spl_token::ID,
-            system_program: solana_sdk::system_program::ID,
-        }
-        .to_account_metas(None);
-
-        Ok(Instruction::new_with_bytes(
-            jet_fixed_term::ID,
-            &data,
-            accounts,
-        ))
-    }
-
-    pub fn lend_order(
-        &self,
-        user: Pubkey,
-        lender_tickets: Option<Pubkey>,
-        lender_tokens: Option<Pubkey>,
-        params: OrderParams,
-        seed: &[u8],
-    ) -> Result<Instruction> {
-        let data = jet_fixed_term::instruction::LendOrder {
-            params,
-            seed: seed.to_vec(),
-        }
-        .data();
-        let accounts = self
-            .lend_order_accounts(user, user, lender_tickets, lender_tokens, params, seed)?
-            .to_account_metas(None);
-        Ok(Instruction::new_with_bytes(
-            jet_fixed_term::ID,
-            &data,
-            accounts,
-        ))
-    }
-
-    pub fn margin_lend_order(
-        &self,
-        margin_account: Pubkey,
-        lender_tokens: Option<Pubkey>,
-        params: OrderParams,
-        seed: &[u8],
-    ) -> Result<Instruction> {
-        let margin_user = self.margin_user(margin_account);
-        let data = jet_fixed_term::instruction::MarginLendOrder {
-            params,
-            seed: seed.to_vec(),
-        }
-        .data();
-        let accounts = jet_fixed_term::accounts::MarginLendOrder {
-            margin_user: margin_user.address,
-            ticket_collateral: margin_user.ticket_collateral,
-            ticket_collateral_mint: self.ticket_collateral,
-            inner: self.lend_order_accounts(
-                margin_user.address,
-                margin_account,
-                None,
-                lender_tokens,
-                params,
-                seed,
-            )?,
-        }
-        .to_account_metas(None);
-        Ok(Instruction::new_with_bytes(
-            jet_fixed_term::ID,
-            &data,
-            accounts,
-        ))
-    }
-
-    fn lend_order_accounts(
-        &self,
-        user: Pubkey,
-        authority: Pubkey,
-        lender_tickets: Option<Pubkey>,
-        lender_tokens: Option<Pubkey>,
-        params: OrderParams,
-        seed: &[u8],
-    ) -> Result<jet_fixed_term::accounts::LendOrder> {
-        let lender_tickets = match lender_tickets {
-            Some(vault) => vault,
-            None => get_associated_token_address(&authority, &self.ticket_mint),
-        };
-        let lender_tokens = match lender_tokens {
-            Some(vault) => vault,
-            None => get_associated_token_address(&authority, &self.underlying_mint),
-        };
-        let split_ticket = self.split_ticket_key(&user, seed);
-        Ok(jet_fixed_term::accounts::LendOrder {
-            authority,
-            ticket_settlement: if params.auto_stake {
-                split_ticket
-            } else {
-                lender_tickets
-            },
-            lender_tokens,
-            underlying_token_vault: self.underlying_token_vault,
-            ticket_mint: self.ticket_mint,
-            payer: self.payer.unwrap(),
-            orderbook_mut: self.orderbook_mut()?,
-            token_program: spl_token::ID,
-            system_program: solana_sdk::system_program::ID,
-        })
-    }
-
-    pub fn cancel_order(&self, owner: Pubkey, order_id: u128) -> Result<Instruction> {
-        let data = jet_fixed_term::instruction::CancelOrder { order_id }.data();
-        let accounts = jet_fixed_term::accounts::CancelOrder {
-            owner,
-            orderbook_mut: self.orderbook_mut()?,
-        }
-        .to_account_metas(None);
-
-        Ok(Instruction::new_with_bytes(
-            jet_fixed_term::ID,
-            &data,
-            accounts,
-        ))
-    }
-
-    pub fn pause_order_matching(&self) -> Result<Instruction> {
-        let data = jet_fixed_term::instruction::PauseOrderMatching {}.data();
-        let accounts = jet_fixed_term::accounts::PauseOrderMatching {
-            market: self.market,
-            orderbook_market_state: self.orderbook_market_state,
-            authority: self.authority,
-            airspace: self.airspace,
-        }
-        .to_account_metas(None);
-
-        Ok(Instruction::new_with_bytes(
-            jet_fixed_term::ID,
-            &data,
-            accounts,
-        ))
-    }
-
-    pub fn resume_order_matching(&self) -> Result<Instruction> {
-        let data = jet_fixed_term::instruction::ResumeOrderMatching {}.data();
-        let accounts = jet_fixed_term::accounts::ResumeOrderMatching {
-            market: self.market,
-            orderbook_market_state: self.orderbook_market_state,
-            event_queue: self.orderbook.as_ref().unwrap().event_queue,
-            bids: self.orderbook.as_ref().unwrap().bids,
-            asks: self.orderbook.as_ref().unwrap().asks,
-            authority: self.authority,
-            airspace: self.airspace,
-        }
-        .to_account_metas(None);
-
-        Ok(Instruction::new_with_bytes(
-            jet_fixed_term::ID,
-            &data,
-            accounts,
-        ))
-    }
-
-    pub fn pause_ticket_redemption(&self) -> Result<Instruction> {
-        self.modify_market([true as u8].into(), 8 + 32 * 14 + 2)
-    }
-    pub fn resume_ticket_redemption(&self) -> Result<Instruction> {
-        self.modify_market([false as u8].into(), 8 + 32 * 14 + 2)
-    }
-
-    pub fn modify_market(&self, data: Vec<u8>, offset: usize) -> Result<Instruction> {
-        let data = jet_fixed_term::instruction::ModifyMarket { data, offset }.data();
-        let accounts = jet_fixed_term::accounts::ModifyMarket {
-            market: self.market,
-            authority: self.authority,
-            airspace: self.airspace,
-        }
-        .to_account_metas(None);
-        Ok(Instruction::new_with_bytes(
-            jet_fixed_term::ID,
-            &data,
-            accounts,
-        ))
-    }
-
-    pub fn authorize_crank(&self, payer: Pubkey) -> Result<Instruction> {
-        let data = jet_fixed_term::instruction::AuthorizeCrank {}.data();
-        let accounts = jet_fixed_term::accounts::AuthorizeCrank {
-            crank: self
-                .crank
-                .ok_or_else(|| FixedTermMarketIxError::MissingPubkey("crank".into()))?,
-            market: self.market,
-            crank_authorization: self.crank_authorization()?,
-            authority: self.authority,
-            airspace: self.airspace,
-            payer,
-            system_program: solana_sdk::system_program::ID,
-        }
-        .to_account_metas(None);
-        Ok(Instruction::new_with_bytes(
-            jet_fixed_term::ID,
-            &data,
-            accounts,
-        ))
-    }
-
-    pub async fn create_orderbook_accounts(
-        &self,
-        rpc: Arc<dyn SolanaRpcClient>,
-        event_queue: Pubkey,
-        bids: Pubkey,
-        asks: Pubkey,
-        queue_capacity: usize,
-        book_capacity: usize,
-    ) -> Result<Vec<Instruction>> {
-        let init_eq = {
-            let rent = rpc
-                .get_minimum_balance_for_rent_exemption(event_queue_len(queue_capacity))
-                .await
-                .map_err(client_err)?;
-            self.initialize_event_queue(&event_queue, queue_capacity, rent)?
-        };
-=======
 use solana_sdk::{instruction::Instruction, pubkey::Pubkey};
->>>>>>> 3ad2fc19
 
 use jet_fixed_term::orderbook::state::CallbackInfo;
 
