--- conflicted
+++ resolved
@@ -4,16 +4,9 @@
 edition = "2021"
 
 [dependencies]
-<<<<<<< HEAD
-solana-sdk = "1.11"
-anyhow = "1"
-
-anchor-lang = { git = "https://github.com/jet-lab/anchor", branch = "temp-version-bump-1-11" }
-=======
 solana-sdk = "1.14"
 
-anchor-lang = { git = "https://github.com/coral-xyz/anchor", branch = "master" }
->>>>>>> f222bb3d
+anchor-lang = "0.26"
 
 spl-token = "3"
 spl-token-swap = "2"
