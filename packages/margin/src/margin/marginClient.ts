import { Program, AnchorProvider } from "@project-serum/anchor"
import {
  JetAirspace,
  JetAirspaceIdl,
  JetControl,
  JetControlIdl,
  JetMargin,
  JetMarginIdl,
  JetMarginPool,
  JetMarginPoolIdl,
  JetMarginSerum,
  JetMarginSerumIdl,
  JetMarginSwap,
  JetMarginSwapIdl,
  JetMetadata,
  JetMetadataIdl
} from "../types"
import { MarginCluster, MarginConfig, getLatestConfig } from "./config"
import {
  Connection,
  ParsedTransactionWithMeta,
  PublicKey,
} from "@solana/web3.js"
import axios from "axios"
import { Pool } from "./pool"

export interface MarginPrograms {
  airspace: Program<JetAirspace>
  config: MarginConfig
  connection: Connection
  control: Program<JetControl>
  margin: Program<JetMargin>
  marginPool: Program<JetMarginPool>
  marginSerum: Program<JetMarginSerum>
  marginSwap: Program<JetMarginSwap>
  metadata: Program<JetMetadata>
}

export interface FlightLog {
  id: number
  signature: string
  adapter: string
  adapter_identifier: string
  margin_account: string
  token1: string
  token1_amount: number
  token1_price: number
  // Empty string if there is no token2
  token2: string
  token2_amount: number
  token2_price: number
  liquidator?: string
  activity_type: string
  activity_timestamp: string // TODO: convert to epoch millis
  activity_slot: number
  activity_value: number
  is_primary_activity: boolean

  // Data that is enriched in the UI
  token1_name: string
  token2_name: string
  token1_symbol: string
  token2_symbol: string
  timestamp: number
}

export class MarginClient {
  static getPrograms(provider: AnchorProvider, config: MarginConfig): MarginPrograms {
    const programs: MarginPrograms = {
      config,
      connection: provider.connection,

      airspace: new Program(JetAirspaceIdl, config.airspaceProgramId, provider),
      control: new Program(JetControlIdl, config.controlProgramId, provider),
      margin: new Program(JetMarginIdl, config.marginProgramId, provider),
      marginPool: new Program(JetMarginPoolIdl, config.marginPoolProgramId, provider),
      marginSerum: new Program(JetMarginSerumIdl, config.marginSerumProgramId, provider),
      marginSwap: new Program(JetMarginSwapIdl, config.marginSwapProgramId, provider),
      metadata: new Program(JetMetadataIdl, config.metadataProgramId, provider)
    }

    return programs
  }

  static async getConfig(cluster: MarginCluster): Promise<MarginConfig> {
    if (typeof cluster === "string") {
      return await getLatestConfig(cluster)
    } else {
      return cluster
    }
  }

  static filterTransactions(
    transactions: (ParsedTransactionWithMeta | null)[],
    config: MarginConfig
  ): ParsedTransactionWithMeta[] {
    return transactions.filter(t => {
      if (t?.meta?.logMessages?.some(tx => tx.includes(config.marginPoolProgramId.toString()))) {
        return true
      } else {
        return false
      }
    }) as ParsedTransactionWithMeta[]
  }

<<<<<<< HEAD
  static async getTransactionData(
    parsedTx: ParsedTransactionWithMeta,
    mints: Mints,
    config: MarginConfig,
    sigIndex: number,
    provider: AnchorProvider
  ): Promise<AccountTransaction | null> {
    if (!parsedTx.meta?.logMessages || !parsedTx.blockTime) {
      return null
    }

    const instructions = {
      deposit: "Instruction: Deposit",
      withdraw: "Instruction: Withdraw",
      borrow: "Instruction: MarginBorrow",
      "margin repay": "Instruction: MarginRepay",
      repay: "Instruction: Repay",
      swap: "Instruction: MarginSwap",
      routeSwap: "Instruction: RouteSwap"
    }
    let tradeAction = ""

    // Check to see if logMessage string contains relevant instruction
    // If it does, set tradeAction to that element
    const isTradeInstruction = (logLine: string) => {
      for (const action of Object.keys(instructions)) {
        if (logLine.includes(instructions[action])) {
          tradeAction = action
          return true
        }
      }
      return false
    }

    const setupAccountTx = (token, amount, parsedTx, amountIn?, tokenIn?) => {
      tx.tokenSymbol = token.symbol
      tx.tokenName = token.name
      tx.tokenDecimals = token.decimals
      tx.tradeAmount = TokenAmount.lamports(amount, token.decimals)

      // tokenIn applies if the trade type is a swap
      // For the input token only
      // Default is the output token
      if (tokenIn) {
        tx.tokenSymbolInput = tokenIn.symbol
        tx.tokenNameInput = tokenIn.name
        tx.tradeAmountInput = TokenAmount.lamports(amountIn, tokenIn.decimals)
      }

      const dateTime = new Date(parsedTx.blockTime * 1000)
      tx.timestamp = parsedTx.blockTime
      tx.blockDate = dateTime.toLocaleDateString()
      tx.blockTime = dateTime.toLocaleTimeString("en-US", { hour12: false })
      tx.slot = parsedTx.slot
      tx.sigIndex = sigIndex ? sigIndex : 0
      tx.signature = parsedTx.transaction.signatures[0]
      tx.status = parsedTx.meta?.err ? "error" : "success"
      return tx as AccountTransaction
    }

    // Check each logMessage string for instruction
    for (let i = 0; i < parsedTx.meta.logMessages.length; i++) {
      if (isTradeInstruction(parsedTx.meta?.logMessages[i])) {
        // Break after finding the first logMessage for which above is true
        break
      }
    }

    if (!tradeAction || !parsedTx.meta?.postTokenBalances || !parsedTx.meta?.preTokenBalances) {
      return null
    }

    const tx: Partial<AccountTransaction> = {
      tradeAction
    } as { tradeAction: PoolAction }
    for (let i = 0; i < parsedTx.meta.preTokenBalances?.length; i++) {
      const pre = parsedTx.meta.preTokenBalances[i]
      const matchingPost = parsedTx.meta.postTokenBalances?.find(
        post => post.mint === pre.mint && post.owner === pre.owner
      )

      if (matchingPost && matchingPost.uiTokenAmount.amount !== pre.uiTokenAmount.amount) {
        let token: MarginTokenConfig | null = null
        let tokenIn: MarginTokenConfig | null = null

        const ixs = parsedTx.meta.innerInstructions
        const parsedIxnArray: ParsedInstruction[] = []
        let amount = new BN(0)
        let amountIn = new BN(0)

        ixs?.forEach((ix: ParsedInnerInstruction) => {
          ix.instructions.forEach((inst: ParsedInstruction | PartiallyDecodedInstruction) => {
            if ("parsed" in inst) {
              if (inst.parsed && inst.parsed.type === "transfer" && inst?.parsed.info.amount !== "0") {
                parsedIxnArray.push(inst)
                // Default amount is the value of the final parsed instruction
                amount = new BN(inst.parsed.info.amount)
              }
            }
          })
        })
        // If trade action is swap, set up input amount as well
        // Get value of amount in the first parsed instruction
        if (tradeAction === "swap" && parsedIxnArray[0]) {
          amountIn = new BN(parsedIxnArray[1].parsed.info.amount)
          amount = new BN(parsedIxnArray[2].parsed.info.amount)
        }

        // if we could not find a token transfer, default to token values changes
        if (amount.eq(new BN(0))) {
          const postAmount = new BN(matchingPost.uiTokenAmount.amount)
          const preAmount = new BN(pre.uiTokenAmount.amount)
          amount = postAmount.sub(preAmount).abs()
        }

        for (let j = 0; j < Object.entries(mints).length; j++) {
          const [tokenName, tokenMints] = Object.entries(mints)[j]
          if (
            Object.values(tokenMints)
              .map((t: PublicKey) => t.toBase58())
              .includes(matchingPost.mint)
          ) {
            if (tradeAction === "swap") {
              // If trade action is swap,
              // Set up correct target mint
              const transferIxs: ParsedInstruction[] = []
              ixs?.forEach((ix: ParsedInnerInstruction) => {
                ix.instructions.forEach((inst: ParsedInstruction | PartiallyDecodedInstruction) => {
                  if ("parsed" in inst) {
                    if (inst.parsed && inst.parsed.type === "transfer") {
                      transferIxs.push(inst)
                    }
                  }
                })
              })
              const firstTransferIxSource: string = transferIxs[1].parsed.info.source
              const finalTransferIxSource: string = transferIxs[2].parsed.info.source
              const firstMint = await getAccount(provider.connection, new PublicKey(firstTransferIxSource))
              const sourceAccountMint = await getAccount(provider.connection, new PublicKey(finalTransferIxSource))
              const tokenConfig = Object.values(config.tokens).find(config =>
                sourceAccountMint.mint.equals(translateAddress(config.mint))
              )
              const firstTokenConfig = Object.values(config.tokens).find(config =>
                firstMint.mint.equals(new PublicKey(config.mint))
              )
              token = tokenConfig as MarginTokenConfig
              tokenIn = firstTokenConfig as MarginTokenConfig
            } else {
              token = config.tokens[tokenName]
            }
            if (
              translateAddress(token.mint).equals(NATIVE_MINT) &&
              (tradeAction === "withdraw" || tradeAction === "borrow") &&
              matchingPost.uiTokenAmount.amount === "0"
            ) {
              break
            }
            return setupAccountTx(token, amount, parsedTx, amountIn, tokenIn)
          }
        }
      }
    }
    return null
  }

=======
>>>>>>> e7e00e4b
  // Blackbox history on mainnet only
  static getBlackboxTx(pools: Record<string, Pool>, flightLog: FlightLog) {
    const token1Pool = Object.values(pools).find(pool => pool.tokenMint.toBase58() == flightLog.token1);
    const token2Pool = Object.values(pools).find(pool => pool.tokenMint.toBase58() == flightLog.token2);
    
    flightLog.token1_name = token1Pool?.name || "";
    flightLog.token2_name = token2Pool?.name || "";
    flightLog.token1_symbol = token1Pool?.symbol || "";
    flightLog.token2_symbol = token2Pool?.symbol || "";

    // Blackbox is currently stripping timezones, fix that locally until it's updated
    flightLog.activity_timestamp = `${flightLog.activity_timestamp}Z`
    flightLog.timestamp = new Date(flightLog.activity_timestamp).valueOf() / 1000
  }

  static async getBlackBoxHistory(pubKey: PublicKey, cluster: MarginCluster, pools: Record<string, Pool>): Promise<FlightLog[]> {
    const url =
      cluster === "mainnet-beta"
        ? process.env.REACT_APP_DATA_API
        : cluster === "devnet"
        ? process.env.REACT_APP_DEV_DATA_API
        : cluster === "localnet"
        ? process.env.REACT_APP_LOCAL_DATA_API
        : ""
    const flightLogURL = `${url}/margin/accounts/activity/${pubKey}`

    const response = await axios.get(flightLogURL)
    const jetTransactions: FlightLog[] = await response.data

    jetTransactions.map((t) => MarginClient.getBlackboxTx(pools, t))
    const filteredParsedTransactions = jetTransactions.filter(tx => !!tx) as FlightLog[]
    return filteredParsedTransactions.sort((a, b) => a.activity_slot - b.activity_slot)
  }
}<|MERGE_RESOLUTION|>--- conflicted
+++ resolved
@@ -103,174 +103,6 @@
     }) as ParsedTransactionWithMeta[]
   }
 
-<<<<<<< HEAD
-  static async getTransactionData(
-    parsedTx: ParsedTransactionWithMeta,
-    mints: Mints,
-    config: MarginConfig,
-    sigIndex: number,
-    provider: AnchorProvider
-  ): Promise<AccountTransaction | null> {
-    if (!parsedTx.meta?.logMessages || !parsedTx.blockTime) {
-      return null
-    }
-
-    const instructions = {
-      deposit: "Instruction: Deposit",
-      withdraw: "Instruction: Withdraw",
-      borrow: "Instruction: MarginBorrow",
-      "margin repay": "Instruction: MarginRepay",
-      repay: "Instruction: Repay",
-      swap: "Instruction: MarginSwap",
-      routeSwap: "Instruction: RouteSwap"
-    }
-    let tradeAction = ""
-
-    // Check to see if logMessage string contains relevant instruction
-    // If it does, set tradeAction to that element
-    const isTradeInstruction = (logLine: string) => {
-      for (const action of Object.keys(instructions)) {
-        if (logLine.includes(instructions[action])) {
-          tradeAction = action
-          return true
-        }
-      }
-      return false
-    }
-
-    const setupAccountTx = (token, amount, parsedTx, amountIn?, tokenIn?) => {
-      tx.tokenSymbol = token.symbol
-      tx.tokenName = token.name
-      tx.tokenDecimals = token.decimals
-      tx.tradeAmount = TokenAmount.lamports(amount, token.decimals)
-
-      // tokenIn applies if the trade type is a swap
-      // For the input token only
-      // Default is the output token
-      if (tokenIn) {
-        tx.tokenSymbolInput = tokenIn.symbol
-        tx.tokenNameInput = tokenIn.name
-        tx.tradeAmountInput = TokenAmount.lamports(amountIn, tokenIn.decimals)
-      }
-
-      const dateTime = new Date(parsedTx.blockTime * 1000)
-      tx.timestamp = parsedTx.blockTime
-      tx.blockDate = dateTime.toLocaleDateString()
-      tx.blockTime = dateTime.toLocaleTimeString("en-US", { hour12: false })
-      tx.slot = parsedTx.slot
-      tx.sigIndex = sigIndex ? sigIndex : 0
-      tx.signature = parsedTx.transaction.signatures[0]
-      tx.status = parsedTx.meta?.err ? "error" : "success"
-      return tx as AccountTransaction
-    }
-
-    // Check each logMessage string for instruction
-    for (let i = 0; i < parsedTx.meta.logMessages.length; i++) {
-      if (isTradeInstruction(parsedTx.meta?.logMessages[i])) {
-        // Break after finding the first logMessage for which above is true
-        break
-      }
-    }
-
-    if (!tradeAction || !parsedTx.meta?.postTokenBalances || !parsedTx.meta?.preTokenBalances) {
-      return null
-    }
-
-    const tx: Partial<AccountTransaction> = {
-      tradeAction
-    } as { tradeAction: PoolAction }
-    for (let i = 0; i < parsedTx.meta.preTokenBalances?.length; i++) {
-      const pre = parsedTx.meta.preTokenBalances[i]
-      const matchingPost = parsedTx.meta.postTokenBalances?.find(
-        post => post.mint === pre.mint && post.owner === pre.owner
-      )
-
-      if (matchingPost && matchingPost.uiTokenAmount.amount !== pre.uiTokenAmount.amount) {
-        let token: MarginTokenConfig | null = null
-        let tokenIn: MarginTokenConfig | null = null
-
-        const ixs = parsedTx.meta.innerInstructions
-        const parsedIxnArray: ParsedInstruction[] = []
-        let amount = new BN(0)
-        let amountIn = new BN(0)
-
-        ixs?.forEach((ix: ParsedInnerInstruction) => {
-          ix.instructions.forEach((inst: ParsedInstruction | PartiallyDecodedInstruction) => {
-            if ("parsed" in inst) {
-              if (inst.parsed && inst.parsed.type === "transfer" && inst?.parsed.info.amount !== "0") {
-                parsedIxnArray.push(inst)
-                // Default amount is the value of the final parsed instruction
-                amount = new BN(inst.parsed.info.amount)
-              }
-            }
-          })
-        })
-        // If trade action is swap, set up input amount as well
-        // Get value of amount in the first parsed instruction
-        if (tradeAction === "swap" && parsedIxnArray[0]) {
-          amountIn = new BN(parsedIxnArray[1].parsed.info.amount)
-          amount = new BN(parsedIxnArray[2].parsed.info.amount)
-        }
-
-        // if we could not find a token transfer, default to token values changes
-        if (amount.eq(new BN(0))) {
-          const postAmount = new BN(matchingPost.uiTokenAmount.amount)
-          const preAmount = new BN(pre.uiTokenAmount.amount)
-          amount = postAmount.sub(preAmount).abs()
-        }
-
-        for (let j = 0; j < Object.entries(mints).length; j++) {
-          const [tokenName, tokenMints] = Object.entries(mints)[j]
-          if (
-            Object.values(tokenMints)
-              .map((t: PublicKey) => t.toBase58())
-              .includes(matchingPost.mint)
-          ) {
-            if (tradeAction === "swap") {
-              // If trade action is swap,
-              // Set up correct target mint
-              const transferIxs: ParsedInstruction[] = []
-              ixs?.forEach((ix: ParsedInnerInstruction) => {
-                ix.instructions.forEach((inst: ParsedInstruction | PartiallyDecodedInstruction) => {
-                  if ("parsed" in inst) {
-                    if (inst.parsed && inst.parsed.type === "transfer") {
-                      transferIxs.push(inst)
-                    }
-                  }
-                })
-              })
-              const firstTransferIxSource: string = transferIxs[1].parsed.info.source
-              const finalTransferIxSource: string = transferIxs[2].parsed.info.source
-              const firstMint = await getAccount(provider.connection, new PublicKey(firstTransferIxSource))
-              const sourceAccountMint = await getAccount(provider.connection, new PublicKey(finalTransferIxSource))
-              const tokenConfig = Object.values(config.tokens).find(config =>
-                sourceAccountMint.mint.equals(translateAddress(config.mint))
-              )
-              const firstTokenConfig = Object.values(config.tokens).find(config =>
-                firstMint.mint.equals(new PublicKey(config.mint))
-              )
-              token = tokenConfig as MarginTokenConfig
-              tokenIn = firstTokenConfig as MarginTokenConfig
-            } else {
-              token = config.tokens[tokenName]
-            }
-            if (
-              translateAddress(token.mint).equals(NATIVE_MINT) &&
-              (tradeAction === "withdraw" || tradeAction === "borrow") &&
-              matchingPost.uiTokenAmount.amount === "0"
-            ) {
-              break
-            }
-            return setupAccountTx(token, amount, parsedTx, amountIn, tokenIn)
-          }
-        }
-      }
-    }
-    return null
-  }
-
-=======
->>>>>>> e7e00e4b
   // Blackbox history on mainnet only
   static getBlackboxTx(pools: Record<string, Pool>, flightLog: FlightLog) {
     const token1Pool = Object.values(pools).find(pool => pool.tokenMint.toBase58() == flightLog.token1);
