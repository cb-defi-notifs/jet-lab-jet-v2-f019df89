[package]
name = "jet-margin"
version = "1.0.0"
description = "Manager for margin accounts"
edition = "2018"

[lib]
crate-type = ["cdylib", "lib"]
name = "jet_margin"
path = "src/lib.rs"

[features]
no-entrypoint = []
no-idl = []
cpi = ["no-entrypoint"]
default = []
testing = []
cli = ["no-entrypoint", "serde"]
devnet = []
mock_syscall = []

[dependencies]
static_assertions = "1.1.0"
bytemuck = { version = "1.7", features = ["derive"] }
serde = { version = "1.0", features = ["derive"], optional = true }
bitflags = "1.3"

<<<<<<< HEAD
anchor-lang = { git = "https://github.com/jet-lab/anchor", branch = "temp-version-bump-1-11", features = [
    "init-if-needed",
] }
anchor-spl = { git = "https://github.com/jet-lab/anchor", branch = "temp-version-bump-1-11" }
solana-program = "1.11"
=======
anchor-lang = { git = "https://github.com/coral-xyz/anchor", branch = "master", features = [
    "init-if-needed",
] }
anchor-spl = { git = "https://github.com/coral-xyz/anchor", branch = "master" }
solana-program = "1.14"
>>>>>>> f222bb3d

pyth-sdk-solana = "0.7"

jet-program-proc-macros = { path = "../../libraries/rust/program-proc-macros" }
jet-program-common = { path = "../../libraries/rust/program-common" }

jet-metadata = { path = "../metadata", features = ["no-entrypoint"] }
jet-airspace = { path = "../airspace", features = ["no-entrypoint"] }

[dev-dependencies]
serde = { version = "1.0", features = ["derive"] }
serde_test = "1.0"
itertools = "*"<|MERGE_RESOLUTION|>--- conflicted
+++ resolved
@@ -25,19 +25,11 @@
 serde = { version = "1.0", features = ["derive"], optional = true }
 bitflags = "1.3"
 
-<<<<<<< HEAD
-anchor-lang = { git = "https://github.com/jet-lab/anchor", branch = "temp-version-bump-1-11", features = [
+anchor-lang = { version = "0.26", features = [
     "init-if-needed",
 ] }
-anchor-spl = { git = "https://github.com/jet-lab/anchor", branch = "temp-version-bump-1-11" }
-solana-program = "1.11"
-=======
-anchor-lang = { git = "https://github.com/coral-xyz/anchor", branch = "master", features = [
-    "init-if-needed",
-] }
-anchor-spl = { git = "https://github.com/coral-xyz/anchor", branch = "master" }
+anchor-spl = "0.26"
 solana-program = "1.14"
->>>>>>> f222bb3d
 
 pyth-sdk-solana = "0.7"
 
