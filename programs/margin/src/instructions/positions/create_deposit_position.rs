// SPDX-License-Identifier: AGPL-3.0-or-later
//
// Copyright (C) 2022 JET PROTOCOL HOLDINGS, LLC.
//
// This program is free software: you can redistribute it and/or modify
// it under the terms of the GNU Affero General Public License as published by
// the Free Software Foundation, either version 3 of the License, or
// (at your option) any later version.
//
// This program is distributed in the hope that it will be useful,
// but WITHOUT ANY WARRANTY; without even the implied warranty of
// MERCHANTABILITY or FITNESS FOR A PARTICULAR PURPOSE.  See the
// GNU Affero General Public License for more details.
//
// You should have received a copy of the GNU Affero General Public License
// along with this program.  If not, see <https://www.gnu.org/licenses/>.

use anchor_lang::prelude::*;
use anchor_spl::{
    associated_token::AssociatedToken,
    token::{Mint, Token, TokenAccount},
};

use crate::{Approver, ErrorCode, MarginAccount, PositionConfigUpdate, TokenConfig};

#[derive(Accounts)]
pub struct CreateDepositPosition<'info> {
    /// The authority that can change the margin account
    pub authority: Signer<'info>,

    /// The address paying for rent
    #[account(mut)]
    pub payer: Signer<'info>,

    /// The margin account to register this deposit account with
    #[account(mut)]
    pub margin_account: AccountLoader<'info, MarginAccount>,

    /// The mint for the token being stored in this account
    pub mint: Account<'info, Mint>,

    /// The margin config for the token
    #[account(
        has_one = mint,
        constraint = config.airspace == margin_account.load()?.airspace @ ErrorCode::WrongAirspace
    )]
    pub config: Account<'info, TokenConfig>,

    /// The token account to store deposits
    #[account(associated_token::mint = mint,
              associated_token::authority = margin_account
    )]
    pub token_account: Account<'info, TokenAccount>,

    pub associated_token_program: Program<'info, AssociatedToken>,
    pub token_program: Program<'info, Token>,
    pub rent: Sysvar<'info, Rent>,
    pub system_program: Program<'info, System>,
}

pub fn create_deposit_position_handler(ctx: Context<CreateDepositPosition>) -> Result<()> {
    let config = &ctx.accounts.config;
    let mut account = ctx.accounts.margin_account.load_mut()?;
    let position_token = &ctx.accounts.mint;
    let address = ctx.accounts.token_account.key();
    account.verify_authority(ctx.accounts.authority.key())?;

<<<<<<< HEAD
    let _key = account.register_position(
=======
    account.register_position(
>>>>>>> 3f5a1b07
        PositionConfigUpdate::new_from_config(
            config,
            position_token.decimals,
            address,
            config.adapter_program().unwrap_or_default(),
        ),
        &[Approver::MarginAccountAuthority],
    )?;

<<<<<<< HEAD
    // let position = account.get_position_by_key(&key).require()?;

    // emit!(events::PositionRegistered {
    //     margin_account: ctx.accounts.margin_account.key(),
    //     authority: ctx.accounts.authority.key(),
    //     position: *position,
    // });

=======
>>>>>>> 3f5a1b07
    Ok(())
}<|MERGE_RESOLUTION|>--- conflicted
+++ resolved
@@ -65,11 +65,8 @@
     let address = ctx.accounts.token_account.key();
     account.verify_authority(ctx.accounts.authority.key())?;
 
-<<<<<<< HEAD
-    let _key = account.register_position(
-=======
+
     account.register_position(
->>>>>>> 3f5a1b07
         PositionConfigUpdate::new_from_config(
             config,
             position_token.decimals,
@@ -79,16 +76,5 @@
         &[Approver::MarginAccountAuthority],
     )?;
 
-<<<<<<< HEAD
-    // let position = account.get_position_by_key(&key).require()?;
-
-    // emit!(events::PositionRegistered {
-    //     margin_account: ctx.accounts.margin_account.key(),
-    //     authority: ctx.accounts.authority.key(),
-    //     position: *position,
-    // });
-
-=======
->>>>>>> 3f5a1b07
     Ok(())
 }