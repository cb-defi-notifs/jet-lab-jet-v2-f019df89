--- conflicted
+++ resolved
@@ -47,24 +47,12 @@
     let config = &ctx.accounts.config;
     let mut account = ctx.accounts.margin_account.load_mut()?;
 
-<<<<<<< HEAD
-    let _position = account.refresh_position_metadata(
-=======
     account.refresh_position_metadata(
->>>>>>> 3f5a1b07
         &config.mint,
         config.token_kind,
         config.value_modifier,
         config.max_staleness,
     )?;
 
-<<<<<<< HEAD
-    // emit!(events::PositionMetadataRefreshed {
-    //     margin_account: ctx.accounts.margin_account.key(),
-    //     position,
-    // });
-
-=======
->>>>>>> 3f5a1b07
     Ok(())
 }