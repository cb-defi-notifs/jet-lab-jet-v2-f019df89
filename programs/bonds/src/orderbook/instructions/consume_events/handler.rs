--- conflicted
+++ resolved
@@ -13,7 +13,7 @@
     bond_token_manager::BondTokenManager,
     events::skip_err,
     margin::state::{Obligation, ObligationFlags},
-    orderbook::state::{fp32_mul, CallbackFlags, CallbackInfo, FillInfo, OrderbookEvent, OutInfo},
+    orderbook::state::{fp32_mul, CallbackFlags, CallbackInfo, FillInfo, OutInfo},
     tickets::state::SplitTicket,
     utils::map,
     BondsError,
@@ -27,30 +27,14 @@
     seeds: Vec<Vec<u8>>,
 ) -> Result<()> {
     let mut num_iters = 0;
-<<<<<<< HEAD
-=======
-    let manager = ctx.accounts.bond_manager.load()?;
-
->>>>>>> 44826515
     for event in queue(&ctx, seeds)?.take(num_events as usize) {
         let mut res = event?;
         let (accounts, event) = res.as_mut();
 
         // Delegate event processing to the appropriate handler
         match accounts {
-<<<<<<< HEAD
-            EventAccounts::Fill(accounts) => handle_fill(&ctx, accounts, &event.unwrap_fill()?),
-            EventAccounts::Out(accounts) => handle_out(&ctx, *accounts, &event.unwrap_out()?),
-=======
-            EventAccounts::Fill(accounts) => handle_fill(
-                &ctx,
-                manager.borrow_duration,
-                manager.lend_duration,
-                accounts,
-                event,
-            ),
-            EventAccounts::Out(accounts) => handle_out(&ctx, accounts, event),
->>>>>>> 44826515
+            EventAccounts::Fill(accounts) => handle_fill(&ctx, accounts, event.unwrap_fill()?),
+            EventAccounts::Out(accounts) => handle_out(&ctx, accounts, event.unwrap_out()?),
         }?;
 
         num_iters += 1;
@@ -75,15 +59,8 @@
 
 fn handle_fill<'info>(
     ctx: &Context<'_, '_, '_, 'info, ConsumeEvents<'info>>,
-<<<<<<< HEAD
-    accounts: Box<FillAccounts<'info>>,
+    accounts: &mut Box<FillAccounts<'info>>,
     fill: &FillInfo,
-=======
-    borrow_duration: i64,
-    lend_duration: i64,
-    accounts: &mut Box<FillAccounts<'info>>,
-    fill: &OrderbookEvent,
->>>>>>> 44826515
 ) -> Result<()> {
     let manager = &ctx.accounts.bond_manager;
     let FillAccounts {
@@ -96,7 +73,7 @@
         event,
         maker_info,
         taker_info,
-    } = fill.unwrap_fill()?;
+    } = fill;
     if let Some(adapter) = maker_adapter {
         if let Err(e) = adapter.push_event(*event, Some(maker_info), Some(taker_info)) {
             skip_err!(
@@ -120,8 +97,8 @@
         quote_size,
         base_size,
         ..
-    } = event;
-    let maker_side = Side::from_u8(*taker_side).unwrap().opposite();
+    } = *event;
+    let maker_side = Side::from_u8(taker_side).unwrap().opposite();
     let fill_timestamp = taker_info.order_submitted_timestamp();
     let mut margin_user = maker_info
         .flags
@@ -131,27 +108,20 @@
 
     match maker_side {
         Side::Bid => {
-            map!(margin_user.assets.reduce_order(*quote_size));
+            map!(margin_user.assets.reduce_order(quote_size));
             if maker_info.flags.contains(CallbackFlags::AUTO_STAKE) {
-                map!(margin_user.assets.stake_tickets(*base_size)?);
+                map!(margin_user.assets.stake_tickets(base_size)?);
                 let principal = quote_size;
-<<<<<<< HEAD
                 let interest = base_size.safe_sub(principal)?;
                 let maturation_timestamp =
                     fill_timestamp.safe_add(manager.load()?.lend_duration)?;
-                *loan.unwrap().auto_stake()? = SplitTicket {
-=======
-                let interest = base_size.safe_sub(*principal)?;
-                let maturation_timestamp = fill_timestamp.safe_add(lend_duration)?;
-
                 **loan.as_mut().unwrap().auto_stake()? = SplitTicket {
->>>>>>> 44826515
                     owner: maker.pubkey(),
                     bond_manager: manager.key(),
                     order_tag: maker_info.order_tag,
                     maturation_timestamp,
                     struck_timestamp: fill_timestamp,
-                    principal: *principal,
+                    principal,
                     interest,
                 };
             } else if let Some(mut margin_user) = margin_user {
@@ -160,18 +130,13 @@
                 ctx.mint(
                     &ctx.accounts.bond_ticket_mint,
                     maker.as_token_account(),
-                    *base_size,
+                    base_size,
                 )?;
             }
         }
         Side::Ask => {
             if let Some(mut margin_user) = margin_user {
-<<<<<<< HEAD
                 margin_user.assets.reduce_order(quote_size);
-=======
-                margin_user.assets.reduce_order(*quote_size);
-                margin_user.assets.entitled_tokens += quote_size;
->>>>>>> 44826515
                 if maker_info.flags.contains(CallbackFlags::NEW_DEBT) {
                     let mut manager = manager.load_mut()?;
                     let disburse = manager.loan_to_disburse(quote_size);
@@ -185,7 +150,7 @@
                     let maturation_timestamp = fill_timestamp.safe_add(manager.borrow_duration)?;
                     let sequence_number = margin_user
                         .debt
-                        .new_obligation_from_fill(*base_size, maturation_timestamp)?;
+                        .new_obligation_from_fill(base_size, maturation_timestamp)?;
 
                     **loan.as_mut().unwrap().new_debt()? = Obligation {
                         sequence_number,
@@ -193,7 +158,7 @@
                         bond_manager: ctx.accounts.bond_manager.key(),
                         order_tag: maker_info.order_tag,
                         maturation_timestamp,
-                        balance: *base_size,
+                        balance: base_size,
                         flags: ObligationFlags::default(),
                     };
                 } else {
@@ -206,7 +171,7 @@
                 ctx.withdraw(
                     &ctx.accounts.underlying_token_vault,
                     maker.as_token_account(),
-                    *quote_size,
+                    quote_size,
                 )?;
             }
         }
@@ -218,13 +183,13 @@
 fn handle_out<'info>(
     ctx: &Context<'_, '_, '_, 'info, ConsumeEvents<'info>>,
     accounts: &mut Box<OutAccounts<'info>>,
-    out: &OrderbookEvent,
+    out: &OutInfo,
 ) -> Result<()> {
     let OutAccounts {
         user,
         user_adapter_account,
     } = &mut **accounts;
-    let OutInfo { event, info } = out.unwrap_out()?;
+    let OutInfo { event, info } = out;
     // push to adapter if flagged
     if let Some(adapter) = user_adapter_account {
         if adapter.push_event(*event, Some(info), None).is_err() {
