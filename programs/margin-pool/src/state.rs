--- conflicted
+++ resolved
@@ -19,7 +19,6 @@
 use std::convert::TryFrom;
 
 use anchor_lang::{prelude::*, solana_program::clock::UnixTimestamp};
-use jet_margin::MAX_ORACLE_STALENESS;
 use jet_program_common::Number;
 use pyth_sdk_solana::PriceFeed;
 #[cfg(any(test, feature = "cli"))]
@@ -345,19 +344,8 @@
     /// Calculate the prices for the deposit and loan notes, based on
     /// the price of the underlying token.
     pub fn calculate_prices(&self, pyth_price: &PriceFeed) -> Result<PriceResult> {
-<<<<<<< HEAD
-        let clock = Clock::get()?;
-        let max_staleness = MAX_ORACLE_STALENESS as u64;
-        let price_obj = pyth_price
-            .get_price_no_older_than(clock.unix_timestamp, max_staleness)
-            .ok_or(ErrorCode::InvalidPoolPrice)?;
-        let ema_obj = pyth_price
-            .get_ema_price_no_older_than(clock.unix_timestamp, max_staleness)
-            .ok_or(ErrorCode::InvalidPoolPrice)?;
-=======
         let price_obj = pyth_price.get_price_unchecked();
         let ema_obj = pyth_price.get_ema_price_unchecked();
->>>>>>> 3ad2fc19
 
         let price_value = Number::from_decimal(price_obj.price, price_obj.expo);
         let conf_value = Number::from_decimal(price_obj.conf, price_obj.expo);
